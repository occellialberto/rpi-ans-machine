import time
<<<<<<< HEAD
import os
=======
from player import play_audio
>>>>>>> a78c90f6

try:
    import RPi.GPIO as GPIO
except RuntimeError:
    # On some systems running without root will raise a RuntimeError.
    # The script will still import but GPIO calls will fail.
    # You may want to handle permissions separately.
    print("Warning: GPIO access might require root privileges.")

# GPIO pin that we want to read (BCM numbering)
PIN = 14

def setup_gpio():
    """
    Prepare the Raspberry Pi GPIO for input on the specified pin.
    """
    GPIO.setmode(GPIO.BCM)          # Use Broadcom pin numbering
    GPIO.setup(PIN, GPIO.IN, pull_up_down=GPIO.PUD_DOWN)  # Activate internal pull-down resistor

def read_gpio(pin: int = PIN) -> int:
    """
    Return the current digital state of the given GPIO pin.
    0 -> LOW, 1 -> HIGH
    """
    return GPIO.input(pin)

def main():
    """
    Continuously monitor GPIO 14 and report state changes.
    Press Ctrl-C to exit cleanly.
    """
    setup_gpio()
    last_state = read_gpio()  # Initialize with the current state

    try:
        while True:
            current_state = read_gpio()
            if current_state != last_state:
<<<<<<< HEAD
		if current_state == "HIGH":
		    print("CORNETTA ALZATA")
		else:
		    print("CORNETTA ABBASSATA")
=======
                if current_state == "HIGH":
                    print("CORNETTA ALZATA")
                    play_audio("message.wav")
                else:
                    print("CORNETTA ABBASSATA")
>>>>>>> a78c90f6
                state_str = "HIGH" if current_state else "LOW"
                last_state = current_state
            time.sleep(0.05)  # Small delay to reduce CPU usage
    except KeyboardInterrupt:
        print("\nExiting…")
    finally:
        GPIO.cleanup()        # Always clean up to release GPIO resources

if __name__ == "__main__":
    main()<|MERGE_RESOLUTION|>--- conflicted
+++ resolved
@@ -1,9 +1,6 @@
 import time
-<<<<<<< HEAD
 import os
-=======
 from player import play_audio
->>>>>>> a78c90f6
 
 try:
     import RPi.GPIO as GPIO
@@ -42,18 +39,12 @@
         while True:
             current_state = read_gpio()
             if current_state != last_state:
-<<<<<<< HEAD
-		if current_state == "HIGH":
-		    print("CORNETTA ALZATA")
-		else:
-		    print("CORNETTA ABBASSATA")
-=======
-                if current_state == "HIGH":
+                print(current_state)
+                if current_state == 0:
                     print("CORNETTA ALZATA")
                     play_audio("message.wav")
                 else:
                     print("CORNETTA ABBASSATA")
->>>>>>> a78c90f6
                 state_str = "HIGH" if current_state else "LOW"
                 last_state = current_state
             time.sleep(0.05)  # Small delay to reduce CPU usage
